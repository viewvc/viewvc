--- conflicted
+++ resolved
@@ -38,6 +38,7 @@
 import time
 import functools
 import io
+import popen
 from urllib.parse import urlencode as _urlencode, quote as _quote
 import subprocess
 
@@ -3122,28 +3123,13 @@
   #os.environ['LD_LIBRARY_PATH'] = '/usr/lib:/usr/local/lib:/path/to/cvsgraph'
 
   rcsfile = request.repos.rcsfile(request.path_parts)
-<<<<<<< HEAD
-  proc = subprocess.Popen((cfg.utilities.cvsgraph or 'cvsgraph',
-                           "-c", cfg.path(cfg.options.cvsgraph_conf),
-                           "-r", request.repos.rootpath,
-                           cvsgraph_extraopts(request),
-                           rcsfile), stdout=subprocess.PIPE,
-                           close_fds=(sys.platform != "win32"))
-
-  copy_stream(proc.stdout, get_writeready_server_file(request, 'image/png'))
-  ret = proc.poll()
-  if ret is None:
-    proc.kill()
-=======
   fp = popen.popen(cfg.utilities.cvsgraph or 'cvsgraph',
                    ("-c", cfg.path(cfg.options.cvsgraph_conf),
                     "-r", request.repos.rootpath,
                     cvsgraph_extraopts(request),
                     rcsfile))
-  
   copy_stream(fp, get_writeready_server_file(request, 'image/png'))
   fp.close()
->>>>>>> caf5d2be
 
 def view_cvsgraph(request):
   "output a page containing an image rendered by cvsgraph"
@@ -3164,30 +3150,6 @@
 
   # Create an image map
   rcsfile = request.repos.rcsfile(request.path_parts)
-<<<<<<< HEAD
-  proc = subprocess.Popen((cfg.utilities.cvsgraph or 'cvsgraph',
-                           "-i",
-                           "-c", cfg.path(cfg.options.cvsgraph_conf),
-                           "-r", request.repos.rootpath,
-                           "-x", "x",
-                           "-3", request.get_url(view_func=view_log, params={},
-                                                 escape=1),
-                           "-4", request.get_url(view_func=view,
-                                                 params={'revision': None},
-                                                 escape=1, partial=1),
-                           "-5", request.get_url(view_func=view_diff,
-                                                 params={'r1': None,
-                                                         'r2': None},
-                                                 escape=1, partial=1),
-                           "-6", request.get_url(view_func=view_directory,
-                                                 where=up_where,
-                                                 pathtype=vclib.DIR,
-                                                 params={'pathrev': None},
-                                                 escape=1, partial=1),
-                           cvsgraph_extraopts(request),
-                           rcsfile), stdout=subprocess.PIPE,
-                           close_fds=(sys.platform != "win32"))
-=======
   fp = popen.popen(cfg.utilities.cvsgraph or 'cvsgraph',
                    ("-i",
                     "-c", cfg.path(cfg.options.cvsgraph_conf),
@@ -3208,14 +3170,13 @@
                                           escape=1, partial=1),
                     cvsgraph_extraopts(request),
                     rcsfile))
->>>>>>> caf5d2be
 
   graph_action, graph_hidden_values = \
     request.get_form(view_func=view_cvsgraph, params={})
 
   data = common_template_data(request)
   data.merge(TemplateData({
-    'imagemap' : proc.stdout,
+    'imagemap' : fp,
     'imagesrc' : imagesrc,
     'graph_action' : graph_action,
     'graph_hidden_values' : graph_hidden_values,
