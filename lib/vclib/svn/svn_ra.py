--- conflicted
+++ resolved
@@ -168,12 +168,7 @@
 def cat_to_tempfile(svnrepos, path, rev):
   """Check out file revision to temporary file"""
   fd, temp = tempfile.mkstemp()
-<<<<<<< HEAD
-  os.close(fd)
-  stream = core.svn_stream_from_aprfile(temp)
-=======
   fp = os.fdopen(fd, 'wb')
->>>>>>> cfdef11a
   url = svnrepos._geturl(path)
   client.svn_client_cat(fp, url, _rev2optrev(rev),
                         svnrepos.ctx)
