--- conflicted
+++ resolved
@@ -707,13 +707,8 @@
       pass
     else:
       break
-<<<<<<< HEAD
-
-  raise COMalformedOutput, "Unable to find revision in co output stream"
-=======
-    
+
   raise COMalformedOutput("Unable to find revision in co output stream")
->>>>>>> 5d1ae7e2
 
 # if your rlog doesn't use 77 '=' characters, then this must change
 LOG_END_MARKER = '=' * 77 + '\n'
