# -*-python-*-
#
# Copyright (C) 1999-2020 The ViewCVS Group. All Rights Reserved.
#
# By using this file, you agree to the terms and conditions set forth in
# the LICENSE.html file which can be found at the top level of the ViewVC
# distribution or at http://viewvc.org/license-1.html.
#
# For more information, visit http://viewvc.org/
#
# -----------------------------------------------------------------------

"Version Control lib driver for locally accessible cvs-repositories."

import vclib
import vcauth
import os
import os.path
import sys
import stat
import re
import time
import calendar
import subprocess
import vclib.ccvs
import functools

# Python 3: workaround for cmp()
def cmp(a, b):
  return (a > b) - (a < b)

def enc_decode(s, encoding='utf-8'):
  if s is None:
    return None
  return s.decode(encoding, 'surrogateescape')

def _path_join(path_parts):
  return '/'.join(path_parts)

class BaseCVSRepository(vclib.Repository):
  def __init__(self, name, rootpath, authorizer, utilities):
    if not os.path.isdir(rootpath):
      raise vclib.ReposNotFound(name)

    self.name = name
    self.rootpath = rootpath
    self.auth = authorizer
    self.utilities = utilities

    # See if this repository is even viewable, authz-wise.
    if not vclib.check_root_access(self):
      raise vclib.ReposNotFound(name)

  def open(self):
    # See if a universal read access determination can be made.
    if self.auth and self.auth.check_universal_access(self.name) == 1:
      self.auth = None

  def rootname(self):
    return self.name

  def rootpath(self):
    return self.rootpath

  def roottype(self):
    return vclib.CVS

  def authorizer(self):
    return self.auth

  def itemtype(self, path_parts, rev):
    basepath = self._getpath(path_parts)
    kind = None
    if os.path.isdir(basepath):
      kind = vclib.DIR
    elif os.path.isfile(basepath + ',v'):
      kind = vclib.FILE
    else:
      atticpath = self._getpath(self._atticpath(path_parts))
      if os.path.isfile(atticpath + ',v'):
        kind = vclib.FILE
    if not kind:
      raise vclib.ItemNotFound(path_parts)
    if not vclib.check_path_access(self, path_parts, kind, rev):
      raise vclib.ItemNotFound(path_parts)
    return kind

  def itemprops(self, path_parts, rev):
    self.itemtype(path_parts, rev)  # does auth-check
    return {}  # CVS doesn't support properties

  def listdir(self, path_parts, rev, options):
    if self.itemtype(path_parts, rev) != vclib.DIR:  # does auth-check
      raise vclib.Error("Path '%s' is not a directory."
                        % (_path_join(path_parts)))

    # Only RCS files (*,v) and subdirs are returned.
    data = [ ]
    full_name = self._getpath(path_parts)
    for file in os.listdir(full_name):
      name = None
      kind, errors = _check_path(os.path.join(full_name, file))
      if kind == vclib.FILE:
        if file[-2:] == ',v':
          name = file[:-2]
      elif kind == vclib.DIR:
        if file != 'Attic' and file != 'CVS': # CVS directory is for fileattr
          name = file
      else:
        name = file
      if not name:
        continue
      if vclib.check_path_access(self, path_parts + [name], kind, rev):
        data.append(CVSDirEntry(name, kind, errors, 0))

    full_name = os.path.join(full_name, 'Attic')
    if os.path.isdir(full_name):
      for file in os.listdir(full_name):
        name = None
        kind, errors = _check_path(os.path.join(full_name, file))
        if kind == vclib.FILE:
          if file[-2:] == ',v':
            name = file[:-2]
        elif kind != vclib.DIR:
          name = file
        if not name:
          continue
        if vclib.check_path_access(self, path_parts + [name], kind, rev):
          data.append(CVSDirEntry(name, kind, errors, 1))

    return data

  def _getpath(self, path_parts):
    return os.path.join(*((self.rootpath,) + tuple(path_parts)))

  def _atticpath(self, path_parts):
    return path_parts[:-1] + ['Attic'] + path_parts[-1:]

  def rcsfile(self, path_parts, root=0, v=1):
    "Return path to RCS file"

    ret_parts = path_parts
    ret_file = self._getpath(ret_parts)
    if not os.path.isfile(ret_file + ',v'):
      ret_parts = self._atticpath(path_parts)
      ret_file = self._getpath(ret_parts)
      if not os.path.isfile(ret_file + ',v'):
        raise vclib.ItemNotFound(path_parts)
    if root:
      ret = ret_file
    else:
      ret = _path_join(ret_parts)
    if v:
      ret = ret + ",v"
    return ret

  def isexecutable(self, path_parts, rev):
    if self.itemtype(path_parts, rev) != vclib.FILE:  # does auth-check
      raise vclib.Error("Path '%s' is not a file." % (_path_join(path_parts)))
    rcsfile = self.rcsfile(path_parts, 1)
    return os.access(rcsfile, os.X_OK)

  def filesize(self, path_parts, rev):
    if self.itemtype(path_parts, rev) != vclib.FILE:  # does auth-check
      raise vclib.Error("Path '%s' is not a file." % (_path_join(path_parts)))
    return -1


class BinCVSRepository(BaseCVSRepository):
  def _get_tip_revision(self, rcs_file, rev=None):
    """Get the (basically) youngest revision (filtered by REV)."""
    args = rcs_file,
    fp = self.rcs_popen('rlog', args, True, False)
    filename, default_branch, tags, lockinfo, msg, eof = _parse_log_header(fp)
    revs = []
    while not eof:
      revision, eof = _parse_log_entry(fp)
      if revision:
        revs.append(revision)
    revs = _file_log(revs, tags, lockinfo, default_branch, rev)
    if revs:
      return revs[-1]
    return None

  def openfile(self, path_parts, rev, options):
    """see vclib.Repository.openfile docstring

    Option values recognized by this implementation:

      cvs_oldkeywords
        boolean. true to use the original keyword substitution values.
    """
    if self.itemtype(path_parts, rev) != vclib.FILE:  # does auth-check
      raise vclib.Error("Path '%s' is not a file." % (_path_join(path_parts)))
    if not rev or rev == 'HEAD' or rev == 'MAIN':
      rev_flag = '-p'
    else:
      rev_flag = '-p' + rev
    if options.get('cvs_oldkeywords', 0):
      kv_flag = '-ko'
    else:
      kv_flag = '-kkv'
    full_name = self.rcsfile(path_parts, root=1, v=0)
    used_rlog = 0
    tip_rev = None  # used only if we have to fallback to using rlog
<<<<<<< HEAD
    fp = self.rcs_popen('co', (kv_flag, rev_flag, full_name), 'rb')
=======
    fp = self.rcs_popen('co', (kv_flag, rev_flag, full_name)) 
>>>>>>> caf5d2be
    try:
      filename, revision = _parse_co_header(fp)
    except COMissingRevision:
      # We got a "revision X.Y.Z absent" error from co.  This could be
      # because we were asked to find a tip of a branch, which co
      # doesn't seem to handle.  So we do rlog-gy stuff to figure out
      # which revision the tip of the branch currently maps to.
      ### TODO: Only do this when 'rev' is a branch symbol name?
      if not used_rlog:
        tip_rev = self._get_tip_revision(full_name + ',v', rev)
        used_rlog = 1
      if not tip_rev:
        raise vclib.Error("Unable to find valid revision")
<<<<<<< HEAD
      fp = self.rcs_popen('co', ('-p' + tip_rev.string, full_name), 'rb')
=======
      fp = self.rcs_popen('co', ('-p' + tip_rev.string, full_name))
>>>>>>> caf5d2be
      filename, revision = _parse_co_header(fp)

    if filename is None:
      # CVSNT's co exits without any output if a dead revision is requested.
      # Bug at http://www.cvsnt.org/cgi-bin/bugzilla/show_bug.cgi?id=190
      # As a workaround, we invoke rlog to find the first non-dead revision
      # that precedes it and check out that revision instead.  Of course,
      # if we've already invoked rlog above, we just reuse its output.
      if not used_rlog:
        tip_rev = self._get_tip_revision(full_name + ',v', rev)
        used_rlog = 1
      if not (tip_rev and tip_rev.undead):
        raise vclib.Error(
          'Could not find non-dead revision preceding "%s"' % rev)
<<<<<<< HEAD
      fp = self.rcs_popen('co', ('-p' + tip_rev.undead.string,
                                 full_name), 'rb')
=======
      fp = self.rcs_popen('co', ('-p' + tip_rev.undead.string, full_name)) 
>>>>>>> caf5d2be
      filename, revision = _parse_co_header(fp)

    if filename is None:
      raise vclib.Error('Missing output from co (filename = "%s")' % full_name)

    if not _paths_eq(filename, full_name):
      raise vclib.Error(
        'The filename from co ("%s") did not match (expected "%s")'
        % (filename, full_name))

    return fp, revision

  def dirlogs(self, path_parts, rev, entries, options):
    """see vclib.Repository.dirlogs docstring

    rev can be a tag name or None. if set only information from revisions
    matching the tag will be retrieved

    Option values recognized by this implementation:

      cvs_subdirs
        boolean. true to fetch logs of the most recently modified file in each
        subdirectory

    Option values returned by this implementation:

      cvs_tags, cvs_branches
        lists of tag and branch names encountered in the directory
    """
    if self.itemtype(path_parts, rev) != vclib.DIR:  # does auth-check
      raise vclib.Error("Path '%s' is not a directory."
                        % (_path_join(path_parts)))

    subdirs = options.get('cvs_subdirs', 0)
    entries_to_fetch = []
    for entry in entries:
      if vclib.check_path_access(self, path_parts + [entry.name], None, rev):
        entries_to_fetch.append(entry)
    alltags = _get_logs(self, path_parts, entries_to_fetch, rev, subdirs)
    branches = options['cvs_branches'] = []
    tags = options['cvs_tags'] = []
    for name, rev in alltags.items():
      if Tag(None, rev).is_branch:
        branches.append(name)
      else:
        tags.append(name)

  def itemlog(self, path_parts, rev, sortby, first, limit, options):
    """see vclib.Repository.itemlog docstring

    rev parameter can be a revision number, a branch number, a tag name,
    or None. If None, will return information about all revisions, otherwise,
    will only return information about the specified revision or branch.

    Option values recognized by this implementation:

      cvs_pass_rev
        boolean, default false. set to true to pass rev parameter as -r
        argument to rlog, this is more efficient but causes less
        information to be returned

    Option values returned by this implementation:

      cvs_tags
        dictionary of Tag objects for all tags encountered
    """

    if self.itemtype(path_parts, rev) != vclib.FILE:  # does auth-check
      raise vclib.Error("Path '%s' is not a file." % (_path_join(path_parts)))

    # Invoke rlog
    rcsfile = self.rcsfile(path_parts, 1)
    if rev and options.get('cvs_pass_rev', 0):
      args = '-r' + rev, rcsfile
    else:
      args = rcsfile,

    fp = self.rcs_popen('rlog', args, True, False)
    filename, default_branch, tags, lockinfo, msg, eof = _parse_log_header(fp)

    # Retrieve revision objects
    revs = []
    while not eof:
      revision, eof = _parse_log_entry(fp)
      if revision:
        revs.append(revision)

    filtered_revs = _file_log(revs, tags, lockinfo, default_branch, rev)

    options['cvs_tags'] = tags
    if sortby == vclib.SORTBY_DATE:
      filtered_revs.sort(key=functools.cmp_to_key(_logsort_date_cmp))
    elif sortby == vclib.SORTBY_REV:
      filtered_revs.sort(key=functools.cmp_to_key(_logsort_rev_cmp))

    if len(filtered_revs) < first:
      return []
    if limit:
      return filtered_revs[first:first+limit]
    return filtered_revs

<<<<<<< HEAD
  def rcs_popen(self, rcs_cmd, rcs_args, mode, capture_err=1, encoding='ascii'):
    # as we use this function as "r" mode only, we don't care stdin
    # to communicate child process.
    ### FIXME: for Python 3, more appropriate default encoding value is needed
=======
  def rcs_popen(self, rcs_cmd, rcs_args, is_text=False, capture_err=True):
>>>>>>> caf5d2be
    if self.utilities.cvsnt:
      cmd = self.utilities.cvsnt
      args = ['rcsfile', rcs_cmd]
      args.extend(list(rcs_args))
    else:
      cmd = os.path.join(self.utilities.rcs_dir, rcs_cmd)
      args = rcs_args
<<<<<<< HEAD
    stderr = subprocess.STDOUT if capture_err else subprocess.DEVNULL
    txtmode = ('t' in mode) or ('b' not in mode)
    if txtmode:
      proc = subprocess.Popen([cmd] + list(args), bufsize = -1,
                              stdout=subprocess.PIPE,
                              stderr=stderr,
                              encoding=encoding,
                              errors='surrogateescape',
                              close_fds=(sys.platform != "win32"))
    else:
      proc = subprocess.Popen([cmd] + list(args), bufsize = -1,
                              stdout=subprocess.PIPE,
                              stderr=stderr,
                              close_fds=(sys.platform != "win32"))
    return proc.stdout
=======
    return popen.popen(cmd, args, is_text, capture_err)
>>>>>>> caf5d2be

  def annotate(self, path_parts, rev=None, include_text=False):
    if self.itemtype(path_parts, rev) != vclib.FILE:  # does auth-check
      raise vclib.Error("Path '%s' is not a file." % (_path_join(path_parts)))

    from vclib.ccvs import blame
    source = blame.BlameSource(self.rcsfile(path_parts, 1), rev, include_text)
    return source, source.revision

  def revinfo(self, rev):
    raise vclib.UnsupportedFeature

  def rawdiff(self, path_parts1, rev1, path_parts2, rev2, type, options={}):
    """see vclib.Repository.rawdiff docstring

    Option values recognized by this implementation:

      ignore_keyword_subst - boolean, ignore keyword substitution
    """
    if self.itemtype(path_parts1, rev1) != vclib.FILE:  # does auth-check
      raise vclib.Error("Path '%s' is not a file." % (_path_join(path_parts1)))
    if self.itemtype(path_parts2, rev2) != vclib.FILE:  # does auth-check
      raise vclib.Error("Path '%s' is not a file." % (_path_join(path_parts2)))

    args = vclib._diff_args(type, options)
    if options.get('ignore_keyword_subst', 0):
      args.append('-kk')

    rcsfile = self.rcsfile(path_parts1, 1)
    if path_parts1 != path_parts2:
      raise NotImplementedError("cannot diff across paths in cvs")
    args.extend(['-r' + rev1, '-r' + rev2, rcsfile])
<<<<<<< HEAD

    fp = self.rcs_popen('rcsdiff', args, 'rt')
=======
    
    fp = self.rcs_popen('rcsdiff', args, True)
>>>>>>> caf5d2be

    # Eat up the non-GNU-diff-y headers.
    while 1:
      line = fp.readline()
      if not line or line[0:5] == 'diff ':
        break
    return fp


class CVSDirEntry(vclib.DirEntry):
  def __init__(self, name, kind, errors, in_attic, absent=0):
    vclib.DirEntry.__init__(self, name, kind, errors)
    self.in_attic = in_attic
    self.absent = absent # meaning, no revisions found on requested tag

class Revision(vclib.Revision):
  def __init__(self, revstr, date=None, author=None, dead=None,
               changed=None, log=None):
    vclib.Revision.__init__(self, _revision_tuple(revstr), revstr,
                            date, author, changed, log, None, None)
    self.dead = dead

class Tag:
  def __init__(self, name, revstr):
    self.name = name
    self.number = _tag_tuple(revstr)
    self.is_branch = len(self.number) % 2 == 1 or not self.number


# ======================================================================
# Functions for dealing with Revision and Tag objects

def _logsort_date_cmp(rev1, rev2):
  # sort on date; secondary on revision number
  return -cmp(rev1.date, rev2.date) or -cmp(rev1.number, rev2.number)

def _logsort_rev_cmp(rev1, rev2):
  # sort highest revision first
  return -cmp(rev1.number, rev2.number)

def _match_revs_tags(revlist, taglist):
  """Match up a list of Revision objects with a list of Tag objects

  Sets the following properties on each Revision in revlist:
    "tags"
      list of non-branch tags which refer to this revision
      example: if revision is 1.2.3.4, tags is a list of all 1.2.3.4 tags

    "branches"
      list of branch tags which refer to this revision's branch
      example: if revision is 1.2.3.4, branches is a list of all 1.2.3 tags

    "branch_points"
      list of branch tags which branch off of this revision
      example: if revision is 1.2, it's a list of tags like 1.2.3 and 1.2.4

    "prev"
      reference to the previous revision, possibly None
      example: if revision is 1.2.3.4, prev is 1.2.3.3

    "next"
      reference to next revision, possibly None
      example: if revision is 1.2.3.4, next is 1.2.3.5

    "parent"
      reference to revision this one branches off of, possibly None
      example: if revision is 1.2.3.4, parent is 1.2

    "undead"
      If the revision is dead, then this is a reference to the first
      previous revision which isn't dead, otherwise it's a reference
      to itself. If all the previous revisions are dead it's None.

    "branch_number"
      tuple representing branch number or empty tuple if on trunk
      example: if revision is 1.2.3.4, branch_number is (1, 2, 3)

  Each tag in taglist gets these properties set:
    "co_rev"
      reference to revision that would be retrieved if tag were checked out

    "branch_rev"
      reference to revision branched off of, only set for branch tags
      example: if tag is 1.2.3, branch_rev points to 1.2 revision

    "aliases"
      list of tags that have the same number
  """

  # map of branch numbers to lists of corresponding branch Tags
  branch_dict = {}

  # map of revision numbers to lists of non-branch Tags
  tag_dict = {}

  # map of revision numbers to lists of branch Tags
  branch_point_dict = {}

  # toss tags into "branch_dict", "tag_dict", and "branch_point_dict"
  # set "aliases" property and default "co_rev" and "branch_rev" values
  for tag in taglist:
    tag.co_rev = None
    if tag.is_branch:
      tag.branch_rev = None
      _dict_list_add(branch_point_dict, tag.number[:-1], tag)
      tag.aliases = _dict_list_add(branch_dict, tag.number, tag)
    else:
      tag.aliases = _dict_list_add(tag_dict, tag.number, tag)

  # sort the revisions so the loop below can work properly
  revlist.sort()

  # array of the most recently encountered revision objects indexed by depth
  history = []

  # loop through revisions, setting properties and storing state in "history"
  for rev in revlist:
    depth = len(rev.number) // 2 - 1

    # set "prev" and "next" properties
    rev.prev = rev.next = None
    if depth < len(history):
      prev = history[depth]
      if prev and (depth == 0 or rev.number[:-1] == prev.number[:-1]):
        rev.prev = prev
        prev.next = rev

    # set "parent"
    rev.parent = None
    if depth and depth <= len(history):
      parent = history[depth-1]
      if parent and parent.number == rev.number[:-2]:
        rev.parent = history[depth-1]

    # set "undead"
    if rev.dead:
      prev = rev.prev or rev.parent
      rev.undead = prev and prev.undead
    else:
      rev.undead = rev

    # set "tags" and "branch_points"
    rev.tags = tag_dict.get(rev.number, [])
    rev.branch_points = branch_point_dict.get(rev.number, [])

    # set "branches" and "branch_number"
    if rev.prev:
      rev.branches = rev.prev.branches
      rev.branch_number = rev.prev.branch_number
    else:
      rev.branch_number = depth and rev.number[:-1] or ()
      try:
        rev.branches = branch_dict[rev.branch_number]
      except KeyError:
        rev.branches = []

    # set "co_rev" and "branch_rev"
    for tag in rev.tags:
      tag.co_rev = rev

    for tag in rev.branch_points:
      tag.co_rev = rev
      tag.branch_rev = rev

    # This loop only needs to be run for revisions at the heads of branches,
    # but for the simplicity's sake, it actually runs for every revision on
    # a branch. The later revisions overwrite values set by the earlier ones.
    for branch in rev.branches:
      branch.co_rev = rev

    # end of outer loop, store most recent revision in "history" array
    while len(history) <= depth:
      history.append(None)
    history[depth] = rev

def _add_tag(tag_name, revision):
  """Create a new tag object and associate it with a revision"""
  if revision:
    tag = Tag(tag_name, revision.string)
    tag.aliases = revision.tags
    revision.tags.append(tag)
  else:
    tag = Tag(tag_name, None)
    tag.aliases = []
  tag.co_rev = revision
  tag.is_branch = 0
  return tag

def _remove_tag(tag):
  """Remove a tag's associations"""
  tag.aliases.remove(tag)
  if tag.is_branch and tag.branch_rev:
    tag.branch_rev.branch_points.remove(tag)

def _revision_tuple(revision_string):
  """convert a revision number into a tuple of integers"""
  t = tuple(map(int, revision_string.split('.')))
  if len(t) % 2 == 0:
    return t
  raise ValueError

def _tag_tuple(revision_string):
  """convert a revision number or branch number into a tuple of integers"""
  if revision_string:
    t = [int(x) for x in revision_string.split('.')]
    l = len(t)
    if l == 1:
      return ()
    if l > 2 and t[-2] == 0 and l % 2 == 0:
      del t[-2]
    return tuple(t)
  return ()

def _dict_list_add(dict, idx, elem):
  try:
    list = dict[idx]
  except KeyError:
    list = dict[idx] = [elem]
  else:
    list.append(elem)
  return list


# ======================================================================
# Functions for parsing output from RCS utilities


class COMalformedOutput(vclib.Error):
  pass
class COMissingRevision(vclib.Error):
  pass

### suck up other warnings in _re_co_warning?
_re_co_filename = re.compile(br'^(.*),v\s+-->\s+(?:(?:standard output)|(?:stdout))\s*\n?$')
_re_co_warning = re.compile(br'^.*co: .*,v: warning: Unknown phrases like .*\n$')
_re_co_missing_rev = re.compile(br'^.*co: .*,v: revision.*absent\n$')
_re_co_side_branches = re.compile(br'^.*co: .*,v: no side branches present for [\d\.]+\n$')
_re_co_revision = re.compile(br'^revision\s+([\d\.]+)\s*\n$')

def _parse_co_header(fp, encoding='utf-8'):
  """Parse RCS co header.

  fp is a file (pipe) opened for reading the co standard error stream.

  Returns: (filename, revision) or (None, None) if output is empty
  """

  # Python 3: in this context, fp is raw mode.

  # header from co:
  #
  #/home/cvsroot/mod_dav/dav_shared_stub.c,v  -->  standard output
  #revision 1.1
  #
  # Sometimes, the following line might occur at line 2:
  #co: INSTALL,v: warning: Unknown phrases like `permissions ...;' are present.

  # parse the output header
  filename = None

  # look for a filename in the first line (if there is a first line).
  line = fp.readline()
  if not line:
    return None, None
  match = _re_co_filename.match(line)
  if not match:
    raise COMalformedOutput("Unable to find filename in co output stream")
  filename = match.group(1)

  # look through subsequent lines for a revision.  we might encounter
  # some ignorable or problematic lines along the way.
  while 1:
    line = fp.readline()
    if not line:
      break
    # look for a revision.
    match = _re_co_revision.match(line)
    if match:
      return enc_decode(filename, encoding), enc_decode(match.group(1), encoding)
    elif _re_co_missing_rev.match(line) or _re_co_side_branches.match(line):
      raise COMissingRevision("Got missing revision error from co output stream")
    elif _re_co_warning.match(line):
      pass
    else:
      break

  raise COMalformedOutput("Unable to find revision in co output stream")

# if your rlog doesn't use 77 '=' characters, then this must change
LOG_END_MARKER = '=' * 77 + '\n'
ENTRY_END_MARKER = '-' * 28 + '\n'

_EOF_FILE = 'end of file entries'       # no more entries for this RCS file
_EOF_LOG = 'end of log'                 # hit the true EOF on the pipe
_EOF_ERROR = 'error message found'      # rlog issued an error

# rlog error messages look like
#
#   rlog: filename/goes/here,v: error message
#   rlog: filename/goes/here,v:123: error message
#
# so we should be able to match them with a regex like
#
#   ^rlog\: (.*)(?:\:\d+)?\: (.*)$
#
# But for some reason the windows version of rlog omits the "rlog: " prefix
# for the first error message when the standard error stream has been
# redirected to a file or pipe. (the prefix is present in subsequent errors
# and when rlog is run from the console). So the expression below is more
# complicated
_re_log_error = re.compile(r'^(?:rlog\: )*(.*,v)(?:\:\d+)?\: (.*)$')

# CVSNT error messages look like:
# cvs rcsfile: `C:/path/to/file,v' does not appear to be a valid rcs file
# cvs [rcsfile aborted]: C:/path/to/file,v: No such file or directory
# cvs [rcsfile aborted]: cannot open C:/path/to/file,v: Permission denied
_re_cvsnt_error = re.compile(r'^(?:cvs rcsfile\: |cvs \[rcsfile aborted\]: )'
                             r'(?:\`(.*,v)\' |cannot open (.*,v)\: |(.*,v)\: |)'
                             r'(.*)$')

def _parse_log_header(fp):
  """Parse and RCS/CVS log header.

  fp is a file (pipe) opened for reading the log information.

  On entry, fp should point to the start of a log entry.
  On exit, fp will have consumed the separator line between the header and
  the first revision log.

  If there is no revision information (e.g. the "-h" switch was passed to
  rlog), then fp will consumed the file separator line on exit.

  Returns: filename, default branch, tag dictionary, lock dictionary,
  rlog error message, and eof flag
  """

  filename = head = branch = msg = ""
  taginfo = { }   # tag name => number
  lockinfo = { }  # revision => locker
  state = 0       # 0 = base, 1 = parsing symbols, 2 = parsing locks
  eof = None

  while 1:
    line = fp.readline()
    if not line:
      # the true end-of-file
      eof = _EOF_LOG
      break

    if state == 1:
      if line[0] == '\t':
        [ tag, rev ] = [x.strip() for x in line.split(':')]
        taginfo[tag] = rev
      else:
        # oops. this line isn't tag info. stop parsing tags.
        state = 0

    if state == 2:
      if line[0] == '\t':
        [ locker, rev ] = [x.strip() for x in line.split(':')]
        lockinfo[rev] = locker
      else:
        # oops. this line isn't lock info. stop parsing tags.
        state = 0

    if state == 0:
      if line[:9] == 'RCS file:':
        filename = line[10:-1]
      elif line[:5] == 'head:':
        head = line[6:-1]
      elif line[:7] == 'branch:':
        branch = line[8:-1]
      elif line[:6] == 'locks:':
        # start parsing the lock information
        state = 2
      elif line[:14] == 'symbolic names':
        # start parsing the tag information
        state = 1
      elif line == ENTRY_END_MARKER:
        # end of the headers
        break
      elif line == LOG_END_MARKER:
        # end of this file's log information
        eof = _EOF_FILE
        break
      else:
        error = _re_cvsnt_error.match(line)
        if error:
          p1, p2, p3, msg = error.groups()
          filename = p1 or p2 or p3
          if not filename:
            raise vclib.Error("Could not get filename from CVSNT error:\n%s"
                               % line)
          eof = _EOF_ERROR
          break

        error = _re_log_error.match(line)
        if error:
          filename, msg = error.groups()
          if msg[:30] == 'warning: Unknown phrases like ':
            # don't worry about this warning. it can happen with some RCS
            # files that have unknown fields in them (e.g. "permissions 644;"
            continue
          eof = _EOF_ERROR
          break

  return filename, branch, taginfo, lockinfo, msg, eof

_re_log_info = re.compile(r'^date:\s+([^;]+);'
                          r'\s+author:\s+([^;]+);'
                          r'\s+state:\s+([^;]+);'
                          r'(\s+lines:\s+([0-9\s+-]+);?)?'
                          r'(\s+commitid:\s+([a-zA-Z0-9]+))?\n$')
### _re_rev should be updated to extract the "locked" flag
_re_rev = re.compile(r'^revision\s+([0-9.]+).*')
def _parse_log_entry(fp):
  """Parse a single log entry.

  On entry, fp should point to the first line of the entry (the "revision"
  line).
  On exit, fp will have consumed the log separator line (dashes) or the
  end-of-file marker (equals).

  Returns: Revision object and eof flag (see _EOF_*)
  """
  rev = None
  line = fp.readline()
  if not line:
    return None, _EOF_LOG
  if line == LOG_END_MARKER:
    # Needed because some versions of RCS precede LOG_END_MARKER
    # with ENTRY_END_MARKER
    return None, _EOF_FILE
  if line[:8] == 'revision':
    match = _re_rev.match(line)
    if not match:
      return None, _EOF_LOG
    rev = match.group(1)

    line = fp.readline()
    if not line:
      return None, _EOF_LOG
    match = _re_log_info.match(line)

  eof = None
  log = ''
  while 1:
    line = fp.readline()
    if not line:
      # true end-of-file
      eof = _EOF_LOG
      break
    if line[:9] == 'branches:':
      continue
    if line == ENTRY_END_MARKER:
      break
    if line == LOG_END_MARKER:
      # end of this file's log information
      eof = _EOF_FILE
      break

    log = log + line

  if not rev or not match:
    # there was a parsing error
    return None, eof

  # parse out a time tuple for the local time
  tm = vclib.ccvs.cvs_strptime(match.group(1))

  # rlog seems to assume that two-digit years are 1900-based (so, "04"
  # comes out as "1904", not "2004").
  EPOCH = 1970
  if tm[0] < EPOCH:
    tm = list(tm)
    if (tm[0] - 1900) < 70:
      tm[0] = tm[0] + 100
    if tm[0] < EPOCH:
      raise ValueError('invalid year')
  date = calendar.timegm(tm)

  return Revision(rev, date,
                  # author, state, lines changed
                  match.group(2), match.group(3) == "dead", match.group(5),
                  log), eof

def _skip_file(fp):
  "Skip the rest of a file's log information."
  while 1:
    line = fp.readline()
    if not line:
      break
    if line == LOG_END_MARKER:
      break

def _paths_eq(path1, path2):
  "See if two path strings are the same"
  # This function is neccessary because CVSNT (since version 2.0.29)
  # converts paths passed as arguments to use upper case drive
  # letter and forward slashes
  return os.path.normcase(path1) == os.path.normcase(path2)


# ======================================================================
# Functions for interpreting and manipulating log information

def _file_log(revs, taginfo, lockinfo, cur_branch, filter):
  """Augment list of Revisions and a dictionary of Tags"""

  # Add artificial ViewVC tag MAIN. If the file has a default branch, then
  # MAIN acts like a branch tag pointing to that branch. Otherwise MAIN acts
  # like a branch tag that points to the trunk. (Note: A default branch is
  # just a branch number specified in an RCS file that tells CVS and RCS
  # what branch to use for checkout and update operations by default, when
  # there's no revision argument or sticky branch to override it. Default
  # branches get set by "cvs import" to point to newly created vendor
  # branches. Sometimes they are also set manually with "cvs admin -b")
  taginfo['MAIN'] = cur_branch

  # Create tag objects
  for name, num in taginfo.items():
    taginfo[name] = Tag(name, num)
  tags = list(taginfo.values())

  # Set view_tag to a Tag object in order to filter results. We can filter by
  # revision number or branch number
  if filter:
    try:
      view_tag = Tag(None, filter)
    except ValueError:
      view_tag = None
    else:
      tags.append(view_tag)

  # Match up tags and revisions
  _match_revs_tags(revs, tags)

  # Match up lockinfo and revision
  for rev in revs:
    rev.lockinfo = lockinfo.get(rev.string)

  # Add artificial ViewVC tag HEAD, which acts like a non-branch tag pointing
  # at the latest revision on the MAIN branch. The HEAD revision doesn't have
  # anything to do with the "head" revision number specified in the RCS file
  # and in rlog output. HEAD refers to the revision that the CVS and RCS co
  # commands will check out by default, whereas the "head" field just refers
  # to the highest revision on the trunk.
  taginfo['HEAD'] = _add_tag('HEAD', taginfo['MAIN'].co_rev)

  # Determine what revisions to return
  if filter:
    # If view_tag isn't set, it means filter is not a valid revision or
    # branch number. Check taginfo to see if filter is set to a valid tag
    # name. If so, filter by that tag, otherwise raise an error.
    if not view_tag:
      try:
        view_tag = taginfo[filter]
      except KeyError:
        raise vclib.Error('Invalid tag or revision number "%s"' % filter)
    filtered_revs = [ ]

    # only include revisions on the tag branch or it's parent branches
    if view_tag.is_branch:
      branch = view_tag.number
    elif len(view_tag.number) > 2:
      branch = view_tag.number[:-1]
    else:
      branch = ()

    # for a normal tag, include all tag revision and all preceding revisions.
    # for a branch tag, include revisions on branch, branch point revision,
    # and all preceding revisions
    for rev in revs:
      if (rev.number == view_tag.number
          or rev.branch_number == view_tag.number
          or (rev.number < view_tag.number
              and rev.branch_number == branch[:len(rev.branch_number)])):
        filtered_revs.append(rev)

    # get rid of the view_tag if it was only created for filtering
    if view_tag.name is None:
      _remove_tag(view_tag)
  else:
    filtered_revs = revs

  return filtered_revs

def _get_logs(repos, dir_path_parts, entries, view_tag, get_dirs):
  alltags = {           # all the tags seen in the files of this dir
    'MAIN' : '',
    'HEAD' : '1.1'
    }

  entries_idx = 0
  entries_len = len(entries)
  max_args = 100

  while 1:
    chunk = []

    while len(chunk) < max_args and entries_idx < entries_len:
      entry = entries[entries_idx]
      path = _log_path(entry, repos._getpath(dir_path_parts), get_dirs)
      if path:
        entry.path = path
        entry.idx = entries_idx
        chunk.append(entry)

      # set properties even if we don't retrieve logs
      entry.rev = entry.date = entry.author = None
      entry.dead = entry.log = entry.lockinfo = None

      entries_idx = entries_idx + 1

    if not chunk:
      return alltags

    args = []
    if not view_tag:
      # NOTE: can't pass tag on command line since a tag may contain "-"
      #       we'll search the output for the appropriate revision
      # fetch the latest revision on the default branch
      args.append('-r')
<<<<<<< HEAD
    args.extend([x.path for x in chunk])
    rlog = repos.rcs_popen('rlog', args, 'rt')
=======
    args.extend(map(lambda x: x.path, chunk))
    rlog = repos.rcs_popen('rlog', args, True)
>>>>>>> caf5d2be

    # consume each file found in the resulting log
    chunk_idx = 0
    while chunk_idx < len(chunk):
      file = chunk[chunk_idx]
      filename, default_branch, taginfo, lockinfo, msg, eof \
        = _parse_log_header(rlog)

      if eof == _EOF_LOG:
        # the rlog output ended early. this can happen on errors that rlog
        # thinks are so serious that it stops parsing the current file and
        # refuses to parse any of the files that come after it. one of the
        # errors that triggers this obnoxious behavior looks like:
        #
        # rlog: c:\cvsroot\dir\file,v:8: unknown expand mode u
        # rlog aborted

        # if current file has errors, restart on the next one
        if file.errors:
          chunk_idx = chunk_idx + 1
          if chunk_idx < len(chunk):
            entries_idx = chunk[chunk_idx].idx
          break

        # otherwise just error out
        raise vclib.Error('Rlog output ended early. Expected RCS file "%s"'
                          % file.path)

      # if rlog filename doesn't match current file and we already have an
      # error message about this file, move on to the next file
      while not (file and _paths_eq(file.path, filename)):
        if file and file.errors:
          chunk_idx = chunk_idx + 1
          file = chunk_idx < len(chunk) and chunk[chunk_idx] or None
          continue

        raise vclib.Error('Error parsing rlog output. Expected RCS file %s'
                          ', found %s' % (file and file.path, filename))

      # if we get an rlog error message, restart loop without advancing
      # chunk_idx cause there might be more output about the same file
      if eof == _EOF_ERROR:
        file.errors.append("rlog error: %s" % msg)
        continue

      tag = None
      if view_tag == 'MAIN' or view_tag == 'HEAD':
        tag = Tag(None, default_branch)
      elif view_tag in taginfo:
        tag = Tag(None, taginfo[view_tag])
      elif view_tag and (eof != _EOF_FILE):
        # the tag wasn't found, so skip this file (unless we already
        # know there's nothing left of it to read)
        _skip_file(rlog)
        eof = _EOF_FILE

      # we don't care about the specific values -- just the keys and whether
      # the values point to branches or revisions. this the fastest way to
      # merge the set of keys and keep values that allow us to make the
      # distinction between branch tags and normal tags
      alltags.update(taginfo)

      # read all of the log entries until we find the revision we want
      wanted_entry = None
      while not eof:

        # fetch one of the log entries
        entry, eof = _parse_log_entry(rlog)

        if not entry:
          # parsing error
          break

        # A perfect match is a revision on the branch being viewed or
        # a revision having the tag being viewed or any revision
        # when nothing is being viewed. When there's a perfect match
        # we set the wanted_entry value and break out of the loop.
        # An imperfect match is a revision at the branch point of a
        # branch being viewed. When there's an imperfect match we
        # also set the wanted_entry value but keep looping in case
        # something better comes along.
        perfect = not tag or entry.number == tag.number or       \
                  (len(entry.number) == 2 and not tag.number) or \
                  entry.number[:-1] == tag.number
        if perfect or entry.number == tag.number[:-1]:
          wanted_entry = entry
          if perfect:
            break

      if wanted_entry:
        file.rev = wanted_entry.string
        file.date = wanted_entry.date
        file.author = wanted_entry.author
        file.dead = file.kind == vclib.FILE and wanted_entry.dead
        file.absent = 0
        file.log = wanted_entry.log
        file.lockinfo = lockinfo.get(file.rev)
        # suppress rlog errors if we find a usable revision in the end
        del file.errors[:]
      elif file.kind == vclib.FILE:
        file.dead = 0
        #file.errors.append("No revisions exist on %s" % (view_tag or "MAIN"))
        file.absent = 1

      # done with this file now, skip the rest of this file's revisions
      if not eof:
        _skip_file(rlog)

      # end of while loop, advance index
      chunk_idx = chunk_idx + 1

    rlog.close()

def _log_path(entry, dirpath, getdirs):
  path = name = None
  if not entry.errors:
    if entry.kind == vclib.FILE:
      path = entry.in_attic and 'Attic' or ''
      name = entry.name
    elif entry.kind == vclib.DIR and getdirs:
      entry.newest_file = _newest_file(os.path.join(dirpath, entry.name))
      if entry.newest_file:
        path = entry.name
        name = entry.newest_file

  if name:
    return os.path.join(dirpath, path, name + ',v')
  return None


# ======================================================================
# Functions for dealing with the filesystem

if sys.platform == "win32":
  def _check_path(path):
    kind = None
    errors = []

    if os.path.isfile(path):
      kind = vclib.FILE
    elif os.path.isdir(path):
      kind = vclib.DIR
    else:
      errors.append("error: path is not a file or directory")

    if not os.access(path, os.R_OK):
      errors.append("error: path is not accessible")

    return kind, errors

else:
  _uid = os.getuid()
  _gid = os.getgid()

  def _check_path(pathname):
    try:
      info = os.stat(pathname)
    except os.error as e:
      return None, ["stat error: %s" % e]

    kind = None
    errors = []

    mode = info[stat.ST_MODE]
    isdir = stat.S_ISDIR(mode)
    isreg = stat.S_ISREG(mode)
    if isreg or isdir:
      #
      # Quick version of access() where we use existing stat() data.
      #
      # This might not be perfect -- the OS may return slightly different
      # results for some bizarre reason. However, we make a good show of
      # "can I read this file/dir?" by checking the various perm bits.
      #
      # NOTE: if the UID matches, then we must match the user bits -- we
      # cannot defer to group or other bits. Similarly, if the GID matches,
      # then we must have read access in the group bits.
      #
      # If the UID or GID don't match, we need to check the
      # results of an os.access() call, in case the web server process
      # is in the group that owns the directory.
      #
      if isdir:
        mask = stat.S_IROTH | stat.S_IXOTH
      else:
        mask = stat.S_IROTH

      if info[stat.ST_UID] == _uid:
        if ((mode >> 6) & mask) != mask:
          errors.append("error: path is not accessible to user %i" % _uid)
      elif info[stat.ST_GID] == _gid:
        if ((mode >> 3) & mask) != mask:
          errors.append("error: path is not accessible to group %i" % _gid)
      # If the process running the web server is a member of
      # the group stat.ST_GID access may be granted.
      # so the fall back to os.access is needed to figure this out.
      elif (mode & mask) != mask:
        if not os.access(pathname, isdir and (os.R_OK | os.X_OK) or os.R_OK):
          errors.append("error: path is not accessible")

      if isdir:
        kind = vclib.DIR
      else:
        kind = vclib.FILE

    else:
      errors.append("error: path is not a file or directory")

    return kind, errors

def _newest_file(dirpath):
  """Find the last modified RCS file in a directory"""
  newest_file = None
  newest_time = 0

  ### FIXME:  This sucker is leaking unauthorized paths! ###

  for subfile in os.listdir(dirpath):
    ### filter CVS locks? stale NFS handles?
    if subfile[-2:] != ',v':
      continue
    path = os.path.join(dirpath, subfile)
    info = os.stat(path)
    if not stat.S_ISREG(info[stat.ST_MODE]):
      continue
    if info[stat.ST_MTIME] > newest_time:
      kind, verboten = _check_path(path)
      if kind == vclib.FILE and not verboten:
        newest_file = subfile[:-2]
        newest_time = info[stat.ST_MTIME]

  return newest_file<|MERGE_RESOLUTION|>--- conflicted
+++ resolved
@@ -203,11 +203,7 @@
     full_name = self.rcsfile(path_parts, root=1, v=0)
     used_rlog = 0
     tip_rev = None  # used only if we have to fallback to using rlog
-<<<<<<< HEAD
-    fp = self.rcs_popen('co', (kv_flag, rev_flag, full_name), 'rb')
-=======
     fp = self.rcs_popen('co', (kv_flag, rev_flag, full_name)) 
->>>>>>> caf5d2be
     try:
       filename, revision = _parse_co_header(fp)
     except COMissingRevision:
@@ -221,11 +217,7 @@
         used_rlog = 1
       if not tip_rev:
         raise vclib.Error("Unable to find valid revision")
-<<<<<<< HEAD
-      fp = self.rcs_popen('co', ('-p' + tip_rev.string, full_name), 'rb')
-=======
       fp = self.rcs_popen('co', ('-p' + tip_rev.string, full_name))
->>>>>>> caf5d2be
       filename, revision = _parse_co_header(fp)
 
     if filename is None:
@@ -240,12 +232,7 @@
       if not (tip_rev and tip_rev.undead):
         raise vclib.Error(
           'Could not find non-dead revision preceding "%s"' % rev)
-<<<<<<< HEAD
-      fp = self.rcs_popen('co', ('-p' + tip_rev.undead.string,
-                                 full_name), 'rb')
-=======
       fp = self.rcs_popen('co', ('-p' + tip_rev.undead.string, full_name)) 
->>>>>>> caf5d2be
       filename, revision = _parse_co_header(fp)
 
     if filename is None:
@@ -347,14 +334,10 @@
       return filtered_revs[first:first+limit]
     return filtered_revs
 
-<<<<<<< HEAD
-  def rcs_popen(self, rcs_cmd, rcs_args, mode, capture_err=1, encoding='ascii'):
+  def rcs_popen(self, rcs_cmd, rcs_args, is_text=False, capture_err=True, encoding='ascii'):
     # as we use this function as "r" mode only, we don't care stdin
     # to communicate child process.
     ### FIXME: for Python 3, more appropriate default encoding value is needed
-=======
-  def rcs_popen(self, rcs_cmd, rcs_args, is_text=False, capture_err=True):
->>>>>>> caf5d2be
     if self.utilities.cvsnt:
       cmd = self.utilities.cvsnt
       args = ['rcsfile', rcs_cmd]
@@ -362,10 +345,8 @@
     else:
       cmd = os.path.join(self.utilities.rcs_dir, rcs_cmd)
       args = rcs_args
-<<<<<<< HEAD
     stderr = subprocess.STDOUT if capture_err else subprocess.DEVNULL
-    txtmode = ('t' in mode) or ('b' not in mode)
-    if txtmode:
+    if is_text:
       proc = subprocess.Popen([cmd] + list(args), bufsize = -1,
                               stdout=subprocess.PIPE,
                               stderr=stderr,
@@ -378,9 +359,6 @@
                               stderr=stderr,
                               close_fds=(sys.platform != "win32"))
     return proc.stdout
-=======
-    return popen.popen(cmd, args, is_text, capture_err)
->>>>>>> caf5d2be
 
   def annotate(self, path_parts, rev=None, include_text=False):
     if self.itemtype(path_parts, rev) != vclib.FILE:  # does auth-check
@@ -413,13 +391,8 @@
     if path_parts1 != path_parts2:
       raise NotImplementedError("cannot diff across paths in cvs")
     args.extend(['-r' + rev1, '-r' + rev2, rcsfile])
-<<<<<<< HEAD
-
-    fp = self.rcs_popen('rcsdiff', args, 'rt')
-=======
     
     fp = self.rcs_popen('rcsdiff', args, True)
->>>>>>> caf5d2be
 
     # Eat up the non-GNU-diff-y headers.
     while 1:
@@ -1043,13 +1016,8 @@
       #       we'll search the output for the appropriate revision
       # fetch the latest revision on the default branch
       args.append('-r')
-<<<<<<< HEAD
     args.extend([x.path for x in chunk])
-    rlog = repos.rcs_popen('rlog', args, 'rt')
-=======
-    args.extend(map(lambda x: x.path, chunk))
     rlog = repos.rcs_popen('rlog', args, True)
->>>>>>> caf5d2be
 
     # consume each file found in the resulting log
     chunk_idx = 0
