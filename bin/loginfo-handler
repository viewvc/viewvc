#!/usr/bin/env python
# -*-python-*-
#
# Copyright (C) 1999-2020 The ViewCVS Group. All Rights Reserved.
#
# By using this file, you agree to the terms and conditions set forth in
# the LICENSE.html file which can be found at the top level of the ViewVC
# distribution or at http://viewvc.org/license-1.html.
#
# For more information, visit http://viewvc.org/
#
# -----------------------------------------------------------------------
#
# updates SQL database with new commit records
#
# -----------------------------------------------------------------------
#

#########################################################################
#
# INSTALL-TIME CONFIGURATION
#
# These values will be set during the installation process. During
# development, they will remain None.
#

LIBRARY_DIR = None
CONF_PATHNAME = None

# Adjust sys.path to include our library directory
import sys
import os

if LIBRARY_DIR:
    sys.path.insert(0, LIBRARY_DIR)
else:
    sys.path.insert(0, os.path.abspath(os.path.join(sys.argv[0], "../../lib")))

#########################################################################

import os
import getopt
import re
import cvsdb
import viewvc
import vclib.ccvs

DEBUG_FLAG = 0

## output functions
def debug(text):
    if DEBUG_FLAG:
        if type(text) != (type([])):
            text = [text]
        for line in text:
            line = line.rstrip('\n\r')
            print('DEBUG(viewvc-loginfo):', line)

def warning(text):
    print('WARNING(viewvc-loginfo):', text)

def error(text):
    print('ERROR(viewvc-loginfo):', text)
    sys.exit(1)

_re_revisions = re.compile(
    r",(?P<old>(?:\d+\.\d+)(?:\.\d+\.\d+)*|NONE)"  # comma and first revision
    r",(?P<new>(?:\d+\.\d+)(?:\.\d+\.\d+)*|NONE)"  # comma and second revision
    r"(?:$| )"                                     # space or end of string
)

def Cvs1Dot12ArgParse(args):
    """CVS 1.12 introduced a new loginfo format while provides the various
    pieces of interesting version information to the handler script as
    individual arguments instead of as a single string."""

    if args[1] == '- New directory':
        return None, None
    elif args[1] == '- Imported sources':
        return None, None
    else:
        directory = args.pop(0)
        files = []
        while len(args) >= 3:
            files.append(args[0:3])
            args = args[3:]
        return directory, files

def HeuristicArgParse(s, repository):
    """Older versions of CVS (except for CVSNT) do not escape spaces in file
    and directory names that are passed to the loginfo handler. Since the input
    to loginfo is a space separated string, this can lead to ambiguities. This
    function attempts to guess intelligently which spaces are separators and
    which are part of file or directory names. It disambiguates spaces in
    filenames from the separator spaces between files by assuming that every
    space which is preceded by two well-formed revision numbers is in fact a
    separator. It disambiguates the first separator space from spaces in the
    directory name by choosing the longest possible directory name that
    actually exists in the repository"""

    if (s[-16:] == ' - New directory'
            or s[:26] == ' - New directory,NONE,NONE'):
        return None, None

    if (s[-19:] == ' - Imported sources'
            or s[-29:] == ' - Imported sources,NONE,NONE'):
        return None, None

    file_data_list = []
    start = 0

    while 1:
        m = _re_revisions.search(s, start)

        if start == 0:
            if m is None:
                error('Argument "%s" does not contain any revision numbers' \
                      % s)

            directory, filename = FindLongestDirectory(s[:m.start()],
                                                       repository)
            if directory is None:
                error('Argument "%s" does not start with a valid directory' \
                      % s)

            debug('Directory name is "%s"' % directory)

        else:
            if m is None:
                warning('Failed to interpret past position %i in the loginfo '
                        'argument, leftover string is "%s"' \
                        % start, pos[start:])

            filename = s[start:m.start()]

        old_version, new_version = m.group('old', 'new')

        file_data_list.append((filename, old_version, new_version))

        debug('File "%s", old revision %s, new revision %s'
            % (filename, old_version, new_version))

        start = m.end()

        if start == len(s): break

    return directory, file_data_list

def FindLongestDirectory(s, repository):
    """Splits the first part of the argument string into a directory name
    and a file name, either of which may contain spaces. Returns the longest
    possible directory name that actually exists"""

    parts = s.split()

    for i in range(len(parts)-1, 0, -1):
        directory = ' '.join(parts[:i])
        filename = ' '.join(parts[i:])
        if os.path.isdir(os.path.join(repository, directory)):
            return directory, filename

    return None, None

_re_cvsnt_revisions = re.compile(
    r"(?P<filename>.*)"                            # comma and first revision
    r",(?P<old>(?:\d+\.\d+)(?:\.\d+\.\d+)*|NONE)"  # comma and first revision
    r",(?P<new>(?:\d+\.\d+)(?:\.\d+\.\d+)*|NONE)"  # comma and second revision
    r"$"                                           # end of string
)

def CvsNtArgParse(s, repository):
    """CVSNT escapes all spaces in filenames and directory names with
    backslashes"""

    if s[-18:] == r' -\ New\ directory':
        return None, None

    if s[-21:] == r' -\ Imported\ sources':
        return None, None

    file_data_list = []
    directory, pos = NextFile(s)

    debug('Directory name is "%s"' % directory)

    while 1:
        fileinfo, pos = NextFile(s, pos)
        if fileinfo is None:
            break

        m = _re_cvsnt_revisions.match(fileinfo)
        if m is None:
            warning('Can\'t parse file information in "%s"' % fileinfo)
            continue

        file_data = m.group('filename', 'old', 'new')
        file_data_list.append(file_data)

        debug('File "%s", old revision %s, new revision %s' % file_data)

    return directory, file_data_list

def NextFile(s, pos = 0):
    escaped = 0
    ret = ''
    i = pos
    while i < len(s):
        c = s[i]
        if escaped:
            ret += c
            escaped = 0
        elif c == '\\':
            escaped = 1
        elif c == ' ':
            return ret, i + 1
        else:
            ret += c
        i += 1

    return ret or None, i

def ProcessLoginfo(rootpath, directory, files):
    cfg = viewvc.load_config(CONF_PATHNAME)
    db = cvsdb.ConnectDatabase(cfg)
    repository = vclib.ccvs.CVSRepository(None, rootpath, None,
                                          cfg.utilities, 0)

    # split up the directory components
    dirpath = [p for p in os.path.normpath(directory).split(os.sep) if p]

    ## build a list of Commit objects
    commit_list = []
    for filename, old_version, new_version in files:
        filepath = dirpath + [filename]

        ## XXX: this is nasty: in the case of a removed file, we are not
        ##      given enough information to find it in the rlog output!
        ##      So instead, we rlog everything in the removed file, and
        ##      add any commits not already in the database
        if new_version == 'NONE':
            commits = cvsdb.GetUnrecordedCommitList(repository, filepath, db)
        else:
            commits = cvsdb.GetCommitListFromRCSFile(repository, filepath,
                                                     new_version)

        commit_list.extend(commits)

    ## add to the database
    db.AddCommitList(commit_list)


## MAIN
if __name__ == '__main__':
    ## get the repository from the environment
    try:
        repository = os.environ['CVSROOT']
    except KeyError:
        error('CVSROOT not in environment')

    debug('Repository name is "%s"' % repository)

    ## parse arguments

    argc = len(sys.argv)
    debug('Got %d arguments:' % (argc))
<<<<<<< HEAD
    debug(map(lambda x: '   ' + x, sys.argv))

=======
    debug(['   ' + x for x in sys.argv])
    
>>>>>>> 5d1ae7e2
    # if we have more than 3 arguments, we are likely using the
    # newer loginfo format introduced in CVS 1.12:
    #
    #    ALL <path>/bin/loginfo-handler %p %{sVv}
    if argc > 3:
        directory, files = Cvs1Dot12ArgParse(sys.argv[1:])
    else:
        if len(sys.argv) > 1:
            # the first argument should contain file version information
            arg = sys.argv[1]
        else:
            # if there are no arguments, read version information from
            # first line of input like old versions of ViewCVS did
            arg = sys.stdin.readline().rstrip()

        if len(sys.argv) > 2:
            # if there is a second argument it indicates which parser
            # should be used to interpret the version information
            if sys.argv[2] == 'cvs':
                fun = HeuristicArgParse
            elif sys.argv[2] == 'cvsnt':
                fun = CvsNtArgParse
            else:
                error('Bad arguments')
        else:
            # if there is no second argument, guess which parser to use based
            # on the operating system. Since CVSNT now runs on Windows and
            # Linux, the guess isn't necessarily correct
            if sys.platform == "win32":
                fun = CvsNtArgParse
            else:
                fun = HeuristicArgParse

        directory, files = fun(arg, repository)

    debug('Discarded from stdin:')
    debug(['   ' + x for x in sys.stdin.readlines()]) # consume stdin

    repository = cvsdb.CleanRepository(repository)

    debug('Repository: %s' % (repository))
    debug('Directory: %s' % (directory))
    debug('Files: %s' % (str(files)))

    if files is None:
        debug('Not a checkin, nothing to do')
    else:
        ProcessLoginfo(repository, directory, files)

    sys.exit(0)<|MERGE_RESOLUTION|>--- conflicted
+++ resolved
@@ -263,13 +263,8 @@
 
     argc = len(sys.argv)
     debug('Got %d arguments:' % (argc))
-<<<<<<< HEAD
     debug(map(lambda x: '   ' + x, sys.argv))
 
-=======
-    debug(['   ' + x for x in sys.argv])
-    
->>>>>>> 5d1ae7e2
     # if we have more than 3 arguments, we are likely using the
     # newer loginfo format introduced in CVS 1.12:
     #
