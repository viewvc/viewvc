#!/usr/bin/env python
# -*-python-*-
#
# Copyright (C) 1999-2020 The ViewCVS Group. All Rights Reserved.
#
# By using this file, you agree to the terms and conditions set forth in
# the LICENSE.html file which can be found at the top level of the ViewVC
# distribution or at http://viewvc.org/license-1.html.
#
# For more information, visit http://viewvc.org/
#
# -----------------------------------------------------------------------
#
# administrative program for CVSdb; this is primarily
# used to add/rebuild CVS repositories to the database
#
# -----------------------------------------------------------------------
#

#########################################################################
#
# INSTALL-TIME CONFIGURATION
#
# These values will be set during the installation process. During
# development, they will remain None.
#

LIBRARY_DIR = None
CONF_PATHNAME = None

# Adjust sys.path to include our library directory
import sys
import os

if LIBRARY_DIR:
  sys.path.insert(0, LIBRARY_DIR)
else:
  sys.path.insert(0, os.path.abspath(os.path.join(sys.argv[0], "../../lib")))

#########################################################################

import os
import cvsdb
import viewvc
import vclib.ccvs


def UpdateFile(db, repository, path, update, quiet_level):
    try:
        if update:
            commit_list = cvsdb.GetUnrecordedCommitList(repository, path, db)
        else:
            commit_list = cvsdb.GetCommitListFromRCSFile(repository, path)
    except Exception as e:
        print('[ERROR] %s' % (e))
        return

    file = '/'.join(path)
    printing = 0
    if update:
        if quiet_level < 1 or (quiet_level < 2 and len(commit_list)):
            printing = 1
            print('[%s [%d new commits]]' % (file, len(commit_list)), end=' ')
    else:
        if quiet_level < 2:
            printing = 1
            print('[%s [%d commits]]' % (file, len(commit_list)), end=' ')

    ## add the commits into the database
    for commit in commit_list:
        db.AddCommit(commit)
        if printing:
            sys.stdout.write('.')
        sys.stdout.flush()
    if printing:
        print()


def RecurseUpdate(db, repository, directory, update, quiet_level):
    for entry in repository.listdir(directory, None, {}):
        path = directory + [entry.name]

        if entry.errors:
            continue

        if entry.kind is vclib.DIR:
            RecurseUpdate(db, repository, path, update, quiet_level)
            continue

        if entry.kind is vclib.FILE:
            UpdateFile(db, repository, path, update, quiet_level)

def RootPath(path, quiet_level):
    """Break os path into cvs root path and other parts"""
    root = os.path.abspath(path)
    path_parts = []

    p = root
    while 1:
        if os.path.exists(os.path.join(p, 'CVSROOT')):
            root = p
            if quiet_level < 2:
                print("Using repository root `%s'" % root)
            break

        p, pdir = os.path.split(p)
        if not pdir:
            del path_parts[:]
            if quiet_level < 1:
                print("Using repository root `%s'" % root)
                print("Warning: CVSROOT directory not found.")
            break

        path_parts.append(pdir)

    root = cvsdb.CleanRepository(root)
    path_parts.reverse()
    return root, path_parts

def usage():
    cmd = os.path.basename(sys.argv[0])
    sys.stderr.write(
"""Administer the ViewVC checkins database data for the CVS repository
located at REPOS-PATH.

Usage: 1. %s [[-q] -q] rebuild REPOS-PATH
       2. %s [[-q] -q] update REPOS-PATH
       3. %s [[-q] -q] purge REPOS-PATH

1.  Rebuild the commit database information for the repository located
    at REPOS-PATH, after first purging information specific to that
    repository (if any).

2.  Update the commit database information for all unrecorded commits
    in the repository located at REPOS-PATH.

3.  Purge information specific to the repository located at REPOS-PATH
    from the database.

Use the -q flag to cause this script to be less verbose; use it twice to
invoke a peaceful state of noiselessness.

""" % (cmd, cmd, cmd))
    sys.exit(1)


## main
if __name__ == '__main__':
    args = sys.argv

    # check the quietness level (0 = verbose, 1 = new commits, 2 = silent)
    quiet_level = 0
    while 1:
        try:
            index = args.index('-q')
            quiet_level = quiet_level + 1
            del args[index]
        except ValueError:
            break

    # validate the command
    if len(args) <= 2:
        usage()
    command = args[1].lower()
    if command not in ('rebuild', 'update', 'purge'):
        sys.stderr.write('ERROR: unknown command %s\n' % command)
        usage()

    # get repository and path, and do the work
    root, path_parts = RootPath(args[2], quiet_level)
    rootpath = vclib.ccvs.canonicalize_rootpath(root)
    try:
        cfg = viewvc.load_config(CONF_PATHNAME)
        db = cvsdb.ConnectDatabase(cfg)

        if command in ('rebuild', 'purge'):
            if quiet_level < 2:
                print("Purging existing data for repository root `%s'" % root)
            try:
                db.PurgeRepository(root)
            except cvsdb.UnknownRepositoryError as e:
                if command == 'purge':
                    sys.stderr.write("ERROR: " + str(e) + "\n")
                    sys.exit(1)

        if command in ('rebuild', 'update'):
            repository = vclib.ccvs.CVSRepository(None, rootpath, None,
                                                  cfg.utilities, 0)
            RecurseUpdate(db, repository, path_parts,
                          command == 'update', quiet_level)
    except KeyboardInterrupt:
<<<<<<< HEAD
        print
        print '** break **'

=======
        print()
        print('** break **')
        
>>>>>>> 5d1ae7e2
    sys.exit(0)<|MERGE_RESOLUTION|>--- conflicted
+++ resolved
@@ -189,13 +189,7 @@
             RecurseUpdate(db, repository, path_parts,
                           command == 'update', quiet_level)
     except KeyboardInterrupt:
-<<<<<<< HEAD
-        print
-        print '** break **'
-
-=======
         print()
         print('** break **')
-        
->>>>>>> 5d1ae7e2
+
     sys.exit(0)