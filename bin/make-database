--- conflicted
+++ resolved
@@ -373,11 +373,7 @@
     if password is None:
       password = input("MySQL Password: ")
     if dbname is None:
-<<<<<<< HEAD
-      dbname = raw_input("ViewVC Database Name [default: ViewVC]: ") or "ViewVC"
-=======
       dbname = input("ViewVC Database Name [default: ViewVC]: ") or "ViewVC"
->>>>>>> 402d0c85
 
     # Calculate command arguments.
     cmd_args = [("--user=%s" % username), ("--password=%s" % password)]
